--- conflicted
+++ resolved
@@ -168,10 +168,6 @@
 where $p \in [0, 1]$, $\delta_{0}$ is the point mass distribution on 0, and $g(\eta_{t})$ is the distribution if $\eta \neq 0$.
 \textcite{GiordaniKohn2008} propose using \eqref{eq:1} to model structural breaks within a continuous state space framework.
 
-<<<<<<< HEAD
-x<<<<<<< HEAD
-=======
->>>>>>> 80dc76e2
 The second approach are shrinkage priors, which are absolutely continuous distributions centered at zero.
 These shrinkage priors correspond to likelihood penalties; most notably, the popular Lasso/L1 regularization corresponds to \textit{maximum a posteriori} (MAP) estimation with a Laplacian (double exponential) prior on the parameters.
 Examples of these priors include ... 
