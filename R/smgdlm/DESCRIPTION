Package: smgdlm
Maintainer: Jeffrey Arnold <jeffrey.arnold@gmail.com>
Author: Jeffrey Arnold <jeffrey.arnold@gmail.com>
Version: 0.0.1
License: GPL-3
Title: Code for Scale Mixture of Gaussian DLMs
Description: Code used in Scale Mixture of
    Gaussian DLMs for Structural Breaks paper
Depends:
    methods,
Imports:
    mcmcdb,
    mcmcstats
Suggests:
    testthat,
    roxygen2
Collate:
    'smgdlm-package.R'
    'McmcdbNormal.R'
    'misc.R'
    'McmcdbHorseshoe.R'
    'McmcdbNormal2.R'
    'McmcdbHorseshoe2.R'
    'McmcdbHorseshoe4.R'
    'dhp.R'
    'crosszero.R'
<<<<<<< HEAD
    'McmcdbHorseshoe1a.R'
    'McmcdbNormal1a.R'
=======
    'rbernoulli.R'
    'sim_struc_break.R'
>>>>>>> a016225d
<|MERGE_RESOLUTION|>--- conflicted
+++ resolved
@@ -24,10 +24,7 @@
     'McmcdbHorseshoe4.R'
     'dhp.R'
     'crosszero.R'
-<<<<<<< HEAD
     'McmcdbHorseshoe1a.R'
     'McmcdbNormal1a.R'
-=======
     'rbernoulli.R'
-    'sim_struc_break.R'
->>>>>>> a016225d
+    'sim_struc_break.R'