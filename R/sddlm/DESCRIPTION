Package: sddlm
Maintainer: Jeffrey Arnold <jeffrey.arnold@gmail.com>
Author: Jeffrey Arnold <jeffrey.arnold@gmail.com>
Version: 0.0.1
License: GPL-3
Title: Code for Sparse Disturbance DLM
Description: Code used in paper on Sparse Disturbance for DLMs
Depends:
    methods,
Imports:
    mcmcdb,
    mcmcstats,
    KFAS,
    plyr
Suggests:
    testthat,
    roxygen2
Collate:
    'misc.R'
    'dhp.R'
    'crosszero.R'
    'rbernoulli.R'
    'sim_struc_break.R'
    'ssm_sim-method.R'
    'ssm_loglik-method.R'
    'ssm_yrep-method.R'
<<<<<<< HEAD
    'sddlm-package.R'
=======
    'sddlm-package.R'
    'loglik_from_ssm.R'
    'DLM-class.R'
    'DlmLocalLevelNormal-class.R'
>>>>>>> 19f7c93f
<|MERGE_RESOLUTION|>--- conflicted
+++ resolved
@@ -24,11 +24,7 @@
     'ssm_sim-method.R'
     'ssm_loglik-method.R'
     'ssm_yrep-method.R'
-<<<<<<< HEAD
-    'sddlm-package.R'
-=======
     'sddlm-package.R'
     'loglik_from_ssm.R'
     'DLM-class.R'
-    'DlmLocalLevelNormal-class.R'
->>>>>>> 19f7c93f
+    'DlmLocalLevelNormal-class.R'