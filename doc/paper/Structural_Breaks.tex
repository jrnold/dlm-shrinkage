--- conflicted
+++ resolved
@@ -288,15 +288,6 @@
 For $t = 1:n$,
 \begin{align}
   \label{eq:8}
-<<<<<<< HEAD
-  \underset{r \times 1}{y_t} &= \underset{n \times r}{F_{t}}' \, \underset{n \times 1}{\omega_t} + \underset{r \times 1}{\nu_t} & \nu_{t} &\sim \dmvnorm{0, V_{t}}{q} \\
-  \label{eq:14}
-  \underset{n \times 1}{\omega_{t+1}} &= \underset{n \times n}{G_{t}} \, \underset{n \times 1}{\omega_{t}} + \underset{n \times 1}{\omega_{t}} & \omega_{t} &\sim \dmvnorm{0, W_{t}}{n} \\
-  \label{eq:2}
-  \omega_{1} & \sim \dmvnorm{m_{0}, C_{0}}{n}
-\end{align}
-Equation \eqref{eq:8} is the \textit{observation equation} which relates the \textit{observation vector} $y_{t}$ to the \textit{state vector} $\omega_{t}$.
-=======
   \underset{r \times 1}{y_t} &= \underset{n \times r}{F_{t}}' \, \underset{n \times 1}{\theta_t} + \underset{r \times 1}{\nu_t} & \nu_{t} &\sim \dmvnorm{0, V_{t}}{q} \\
   \label{eq:14}
   \underset{n \times 1}{\theta_{t+1}} &= \underset{n \times n}{G_{t}} \, \underset{n \times 1}{\theta_{t}} + \underset{n \times 1}{\omega_{t}} & \omega_{t} &\sim \dmvnorm{0, W_{t}}{n} \\
@@ -304,7 +295,6 @@
   \theta_{1} & \sim \dmvnorm{m_{0}, C_{0}}{n}
 \end{align}
 Equation \eqref{eq:8} is the \textit{observation equation} which relates the \textit{observation vector} $y_{t}$ to the \textit{state vector} $\theta_{t}$.
->>>>>>> e1803da1
 Equation \eqref{eq:14} is the \textit{state equation} which describes the evolution of the states over time.
 Equation \eqref{eq:2} is the \textit{initial state equation}.
 The vectors $\nu_{t}$ and $\omega_{t}$ are referred to as the \textit{observation} and \textit{state disturbances}, respectively.
@@ -318,32 +308,16 @@
 
 As in the local level model, since all equations in \eqref{eq:8} through \eqref{eq:14} are multivariate normal, they can be updated sequentially with conjugate forms.%
 \footnote{See \textcite[Section 4.3][]{WestHarrison1997} for proofs.}
-<<<<<<< HEAD
-The prior for the state vector at time $t$ is $\omega_{t} \sim N(a_{t}, R_{t})$ where
-\begin{align}
-  \label{eq:13}
-  \omega_{t} | y_{t} &= 
-=======
 The prior for the state vector at time $t$ is $\theta_{t} \sim N(a_{t}, R_{t})$ where
 \begin{align}
   \label{eq:13}
   \theta_{t} | y_{t} &= 
->>>>>>> e1803da1
   a_{t} &= G_{t} m_{t-1} \\
   R_{t} &= G_{t} C_{t-1} G'_{t-1} + W_{t}
 \end{align}
 At $t-1$ the one step ahead predictive distribution of $y_{t}$ is,
 \begin{align}
   \label{eq:13}
-<<<<<<< HEAD
-  y_{t} | \omega_{t} & \sim N(f_{t}, Q_{t}) \\
-  Q_{t} &= 
-\end{align}
-At $t$ the posterior distribution of $\omega$ is,
-\begin{align}
-  \label{eq:15}
-  \omega_{t} | y_{t} \sim N(m_{t}, C_{t}) \\
-=======
   y_{t} | \theta_{t} & \sim N(f_{t}, Q_{t}) \\
   Q_{t} &= 
 \end{align}
@@ -351,7 +325,6 @@
 \begin{align}
   \label{eq:15}
   \theta_{t} | y_{t} \sim N(m_{t}, C_{t}) \\
->>>>>>> e1803da1
   m_{t} = a_{t} + A_{t} e_{t} \\
   C_{t} = R_{t} - A_{t} Q_{t} A_{t}' \\
   A_{t} = R_{t} F_{t} Q^{-1}_{t} \\
